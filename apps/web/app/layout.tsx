import "@repo/tailwind-config/globals.css";

import type { Metadata } from "next";
import { Inter } from "next/font/google";
<<<<<<< HEAD
import { GeistSans } from "geist/font/sans";
import { GeistMono } from "geist/font/mono";
import { cn } from "@repo/ui/lib/utils";
import BackgroundPlus from "./(landing)/GridPatterns/PlusGrid";
=======
import { Toaster } from "@repo/ui/shadcn/toaster";

>>>>>>> 36f3f0a9
const inter = Inter({ subsets: ["latin"] });

export const runtime = "edge";

export const metadata: Metadata = {
  title: "Supermemory - Your personal second brain.",
  description:
    "Bring saved information from all over the internet into one place where you can connect it, and ask AI about it",
  openGraph: {
    images: [
      {
        url: "https://supermemory.ai/og-image.png",
        width: 1200,
        height: 627,
        alt: "Supermemory - Your personal second brain.",
      },
    ],
  },
  metadataBase: {
    host: "https://supermemory.ai",
    href: "/",
    origin: "https://supermemory.ai",
    password: "supermemory",
    hash: "supermemory",
    pathname: "/",
    search: "",
    username: "supermemoryai",
    hostname: "supermemory.ai",
    port: "",
    protocol: "https:",
    searchParams: new URLSearchParams(""),
    toString: () => "https://supermemory.ai/",
    toJSON: () => "https://supermemory.ai/",
  },
  twitter: {
    card: "summary_large_image",
    site: "https://supermemory.ai",
    creator: "https://supermemory.ai",
    title: "Supermemory - Your personal second brain.",
    description:
      "Bring saved information from all over the internet into one place where you can connect it, and ask AI about it",
    images: [
      {
        url: "https://supermemory.ai/og-image.png",
        width: 1200,
        height: 627,
        alt: "Supermemory - Your personal second brain.",
      },
    ],
  },
};

export default function RootLayout({
  children,
}: {
  children: React.ReactNode;
}): JSX.Element {
  return (
    <html lang="en" className="overflow-x-hidden" suppressHydrationWarning>
      {/* <head>
        <ThemeScript />
      </head> */}
      {/* TODO: when lightmode support is added, remove the 'dark' class from the body tag */}
<<<<<<< HEAD
      <body
        className={cn(
          `${inter.className} dark`,
          GeistMono.variable,
          GeistSans.variable
        )}
      >
        {children}
=======
      <body className={`${inter.className} dark`}>
        {children}
        <Toaster />
>>>>>>> 36f3f0a9
      </body>
    </html>
  );
}<|MERGE_RESOLUTION|>--- conflicted
+++ resolved
@@ -2,15 +2,11 @@
 
 import type { Metadata } from "next";
 import { Inter } from "next/font/google";
-<<<<<<< HEAD
 import { GeistSans } from "geist/font/sans";
 import { GeistMono } from "geist/font/mono";
 import { cn } from "@repo/ui/lib/utils";
 import BackgroundPlus from "./(landing)/GridPatterns/PlusGrid";
-=======
 import { Toaster } from "@repo/ui/shadcn/toaster";
-
->>>>>>> 36f3f0a9
 const inter = Inter({ subsets: ["latin"] });
 
 export const runtime = "edge";
@@ -74,7 +70,6 @@
         <ThemeScript />
       </head> */}
       {/* TODO: when lightmode support is added, remove the 'dark' class from the body tag */}
-<<<<<<< HEAD
       <body
         className={cn(
           `${inter.className} dark`,
@@ -83,11 +78,9 @@
         )}
       >
         {children}
-=======
       <body className={`${inter.className} dark`}>
         {children}
         <Toaster />
->>>>>>> 36f3f0a9
       </body>
     </html>
   );
