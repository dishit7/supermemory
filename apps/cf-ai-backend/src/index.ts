import { boolean, z } from "zod";
import { Hono } from "hono";
import { CoreMessage, generateText, streamText, tool } from "ai";
import {
	chatObj,
	Chunks,
	Env,
	ImageChunks,
	PageOrNoteChunks,
	TweetChunks,
	vectorObj,
	vectorBody,
} from "./types";
import {
	batchCreateChunksAndEmbeddings,
	deleteDocument,
	initQuery,
} from "./helper";
import { timing } from "hono/timing";
import { logger } from "hono/logger";
import { poweredBy } from "hono/powered-by";
import { bearerAuth } from "hono/bearer-auth";
import { zValidator } from "@hono/zod-validator";
import chunkText from "./queueConsumer/chunkers/chonker";
import { systemPrompt, template } from "./prompts/prompt1";
import { swaggerUI } from "@hono/swagger-ui";
import { database } from "./db";
import { storedContent } from "@repo/db/schema";
import { sql, and, eq } from "drizzle-orm";
import { LIMITS } from "@repo/shared-types";
import { typeDecider } from "./queueConsumer/utils/typeDecider";
// import { chunkThread } from "./utils/chunkTweet";
import {
	chunkNote,
	chunkPage,
} from "./queueConsumer/chunkers/chunkPageOrNotes";
import { queue } from "./queueConsumer";
import { isErr } from "./errors/results";

const app = new Hono<{ Bindings: Env }>();

// ------- MIDDLEWARES -------
app.use("*", poweredBy());
app.use("*", timing());
app.use("*", logger());

app.use("/api/", async (c, next) => {
	if (c.env.NODE_ENV !== "development") {
		const auth = bearerAuth({ token: c.env.SECURITY_KEY });
		return auth(c, next);
	}
	return next();
});
// ------- MIDDLEWARES END -------

const fileSchema = z
	.instanceof(File)
	.refine(
		(file) => file.size <= 10 * 1024 * 1024,
		"File size should be less than 10MB",
	) // Validate file size
	.refine(
		(file) => ["image/jpeg", "image/png", "image/gif"].includes(file.type),
		"Invalid file type",
	); // Validate file type

app.get("/", (c) => {
	return c.text("Supermemory backend API is running!");
});

app.get("/api/health", (c) => {
	return c.json({ status: "ok" });
});

app.post("/api/add", zValidator("json", vectorBody), async (c) => {
	try {
		const body = c.req.valid("json");
		//This is something I don't like
		// console.log("api/add hit!!!!");
		//Have to do limit on this also duplicate check here
		const db = database(c.env);
		const typeResult = typeDecider(body.url);

		const saveToDbUrl =
			(body.url.split("#supermemory-user-")[0] ?? body.url) + // Why does this have to be a split from #supermemory-user?
			"#supermemory-user-" +
			body.user;

		console.log(
			"---------------------------------------------------------------------------------------------------------------------------------------------",
			saveToDbUrl,
		);
		const alreadyExist = await db
			.select()
			.from(storedContent)
			.where(eq(storedContent.baseUrl, saveToDbUrl));
		console.log(
			"------------------------------------------------",
			JSON.stringify(alreadyExist),
		);

		if (alreadyExist.length > 0) {
			console.log(
				"------------------------------------------------------------------------------------------------I exist------------------------",
			);
			return c.json({ status: "error", message: "the content already exists" });
		}

		if (isErr(typeResult)) {
			throw typeResult.error;
		}
		// limiting in the backend
		const type = typeResult.value;
		const countResult = await db
			.select({
				count: sql<number>`count(*)`.mapWith(Number),
			})
			.from(storedContent)
			.where(
				and(eq(storedContent.userId, body.user), eq(storedContent.type, type)),
			);

		const currentCount = countResult[0]?.count || 0;
		const totalLimit = LIMITS[type as keyof typeof LIMITS];
		const remainingLimit = totalLimit - currentCount;
		const items = 1;
		const isWithinLimit = items <= remainingLimit;

		// unique contraint check

		if (isWithinLimit) {
			const spaceNumbers = body.spaces.map((s: string) => Number(s));
			await c.env.EMBEDCHUNKS_QUEUE.send({
				content: body.url,
				user: body.user,
				space: spaceNumbers,
				type: type,
			});
		} else {
			return c.json({
				status: "error",
				message:
					"You have exceed the current limit for this type of document, please try removing something form memories ",
			});
		}

<<<<<<< HEAD
=======
		console.log("Chunks are here:", chunks);

		await batchCreateChunksAndEmbeddings({
			store,
			body,
			chunks: chunks,
			context: c,
		});

>>>>>>> 31799e74
		return c.json({ status: "ok" });
	} catch (error) {
		console.error("Error processing request:", error);
		return c.json({ status: "error", message: error.message }, 500);
	}
});

app.post(
	"/api/add-with-image",
	zValidator(
		"form",
		z.object({
			images: z
				.array(fileSchema)
				.min(1, "At least one image is required")
				.optional(),
			"images[]": z
				.array(fileSchema)
				.min(1, "At least one image is required")
				.optional(),
			text: z.string().optional(),
			spaces: z.array(z.string()).optional(),
			url: z.string(),
			user: z.string(),
		}),
		(c) => {
			console.log(c);
		},
	),
	async (c) => {
		const body = c.req.valid("form");

		const { store } = await initQuery(c.env);

		if (!(body.images || body["images[]"])) {
			return c.json({ status: "error", message: "No images found" }, 400);
		}

		const imagePromises = (body.images ?? body["images[]"]).map(
			async (image) => {
				const buffer = await image.arrayBuffer();
				const input = {
					image: [...new Uint8Array(buffer)],
					prompt:
						"What's in this image? caption everything you see in great detail. If it has text, do an OCR and extract all of it.",
					max_tokens: 1024,
				};
				const response = await c.env.AI.run(
					"@cf/llava-hf/llava-1.5-7b-hf",
					input,
				);
				console.log(response.description);
				return response.description;
			},
		);

		const imageDescriptions = await Promise.all(imagePromises);
		const chunks: ImageChunks = {
			type: "image",
			chunks: [
				imageDescriptions,
				...(body.text ? chunkText(body.text, 1536) : []),
			].flat(),
		};

		await batchCreateChunksAndEmbeddings({
			store,
			body: {
				url: body.url,
				user: body.user,
				type: "image",
				description:
					imageDescriptions.length > 1
						? `A group of ${imageDescriptions.length} images on ${body.url}`
						: imageDescriptions[0],
				spaces: body.spaces,
				pageContent: imageDescriptions.join("\n"),
				title: "Image content from the web",
			},
			chunks: chunks,
			env: c.env,
		});

		return c.json({ status: "ok" });
	},
);

app.get(
	"/api/ask",
	zValidator(
		"query",
		z.object({
			query: z.string(),
		}),
	),
	async (c) => {
		const query = c.req.valid("query");

		const { model } = await initQuery(c.env);

		const response = await streamText({ model, prompt: query.query });
		const r = response.toTextStreamResponse();

		return r;
	},
);

app.get(
	"/api/search",
	zValidator("query", z.object({ query: z.string(), user: z.string() })),
	async (c) => {
		const { query, user } = c.req.valid("query");
		const filter: VectorizeVectorMetadataFilter = {
			[`user-${user}`]: 1,
		};

		const { store } = await initQuery(c.env);
		const queryAsVector = await store.embeddings.embedQuery(query);

		const resp = await c.env.VECTORIZE_INDEX.query(queryAsVector, {
			topK: 5,
			filter,
			returnMetadata: true,
		});

		const minScore = Math.min(...resp.matches.map(({ score }) => score));
		const maxScore = Math.max(...resp.matches.map(({ score }) => score));

		// This entire chat part is basically just a dumb down version of the /api/chat endpoint.
		const normalizedData = resp.matches.map((data) => ({
			...data,
			normalizedScore:
				maxScore !== minScore
					? 1 + ((data.score - minScore) / (maxScore - minScore)) * 98
					: 50,
		}));

		const preparedContext = normalizedData.map(
			({ metadata, score, normalizedScore }) => ({
				context: `Title: ${metadata!.title}\nDescription: ${metadata!.description}\nURL: ${metadata!.url}\nContent: ${metadata!.text}`,
				score,
				normalizedScore,
			}),
		);

		return c.json({
			status: "ok",
			response: preparedContext,
		});
	},
);

// This is a special endpoint for our "chatbot-only" solutions.
// It does both - adding content AND chatting with it.
app.post(
	"/api/autoChatOrAdd",
	zValidator(
		"query",
		z.object({
			query: z.string(),
			user: z.string(),
		}),
	),
	zValidator("json", chatObj),
	async (c) => {
		const { query, user } = c.req.valid("query");
		const { chatHistory } = c.req.valid("json");

		const { store, model } = await initQuery(c.env);

		let task: "add" | "chat" = "chat";
		let thingToAdd: "page" | "image" | "text" | undefined = undefined;
		let addContent: string | undefined = undefined;

		// This is a "router". this finds out if the user wants to add a document, or chat with the AI to get a response.
		const routerQuery = await generateText({
			model: model,
			system: `You are Supermemory chatbot. You can either add a document to the supermemory database, or return a chat response. Based on this query,
        You must determine what to do. Basically if it feels like a "question", then you should intiate a chat. If it feels like a "command" or feels like something that could be forwarded to the AI, then you should add a document.
        You must also extract the "thing" to add and what type of thing it is.`,
			prompt: `Question from user: ${query}`,
			tools: {
				decideTask: tool({
					description:
						"Decide if the user wants to add a document or chat with the AI",
					parameters: z.object({
						generatedTask: z.enum(["add", "chat"]),
						contentToAdd: z.object({
							thing: z.enum(["page", "image", "text"]),
							content: z.string(),
						}),
					}),
					execute: async ({ generatedTask, contentToAdd }) => {
						task = generatedTask;
						thingToAdd = contentToAdd.thing;
						addContent = contentToAdd.content;
					},
				}),
			},
		});

		if ((task as string) === "add") {
			// addString is the plaintext string that the user wants to add to the database
			//chunk the note
			let addString: string = addContent;
			let vectorContent: Chunks = chunkNote(addContent);

			if (thingToAdd === "page") {
				// TODO: Sometimes this query hangs, and errors out. we need to do proper error management here.
				const response = await fetch("https://md.dhr.wtf/?url=" + addContent, {
					headers: {
						Authorization: "Bearer " + c.env.SECURITY_KEY,
					},
				});

				addString = await response.text();
				vectorContent = chunkPage(addString);
			}

			// At this point, we can just go ahead and create the embeddings!
			await batchCreateChunksAndEmbeddings({
				store,
				body: {
					url: addContent,
					user,
					type: thingToAdd,
					pageContent: addString,
					title: `${addString.slice(0, 30)}... (Added from chatbot)`,
				},
				chunks: vectorContent,
				env: c.env,
			});

			return c.json({
				status: "ok",
				response:
					"I added the document to your personal second brain! You can now use it to answer questions or chat with me.",
				contentAdded: {
					type: thingToAdd,
					content: addString,
					url:
						thingToAdd === "page"
							? addContent
							: `https://supermemory.ai/note/${Date.now()}`,
				},
			});
		} else {
			const filter: VectorizeVectorMetadataFilter = {
				[`user-${user}`]: 1,
			};

			const queryAsVector = await store.embeddings.embedQuery(query);

			const resp = await c.env.VECTORIZE_INDEX.query(queryAsVector, {
				topK: 5,
				filter,
				returnMetadata: true,
			});

			const minScore = Math.min(...resp.matches.map(({ score }) => score));
			const maxScore = Math.max(...resp.matches.map(({ score }) => score));

			// This entire chat part is basically just a dumb down version of the /api/chat endpoint.
			const normalizedData = resp.matches.map((data) => ({
				...data,
				normalizedScore:
					maxScore !== minScore
						? 1 + ((data.score - minScore) / (maxScore - minScore)) * 98
						: 50,
			}));

			const preparedContext = normalizedData.map(
				({ metadata, score, normalizedScore }) => ({
					context: `Website title: ${metadata!.title}\nDescription: ${metadata!.description}\nURL: ${metadata!.url}\nContent: ${metadata!.text}`,
					score,
					normalizedScore,
				}),
			);

			const prompt = template({
				contexts: preparedContext,
				question: query,
			});

			const initialMessages: CoreMessage[] = [
				{
					role: "system",
					content: `You are an AI chatbot called "Supermemory.ai". When asked a question by a user, you must take all the context provided to you and give a good, small, but helpful response.`,
				},
				{ role: "assistant", content: "Hello, how can I help?" },
			];

			const userMessage: CoreMessage = { role: "user", content: prompt };

			const response = await generateText({
				model,
				messages: [
					...initialMessages,
					...((chatHistory || []) as CoreMessage[]),
					userMessage,
				],
			});

			return c.json({ status: "ok", response: response.text });
		}
	},
);

/* TODO: Eventually, we should not have to save each user's content in a seperate vector.
Lowkey, it makes sense. The user may save their own version of a page - like selected text from twitter.com url.
But, it's not scalable *enough*. How can we store the same vectors for the same content, without needing to duplicate for each uer?
Hard problem to solve, Vectorize doesn't have an OR filter, so we can't just filter by URL and user.
*/
app.post(
	"/api/chat",
	zValidator(
		"query",
		z.object({
			query: z.string(),
			user: z.string(),
			topK: z.number().optional().default(10),
			spaces: z.string().optional(),
			sourcesOnly: z.string().optional().default("false"),
			model: z.string().optional().default("gpt-4o"),
			proMode: z.string().optional().default("false"),
		}),
	),
	zValidator("json", chatObj),
	async (c) => {
		const query = c.req.valid("query");
		const body = c.req.valid("json");

		const sourcesOnly = query.sourcesOnly === "true";
		const proMode = query.proMode === "true";

		// Return early for dumb requests
		if (sourcesOnly && body.sources) {
			return c.json(body.sources);
		}

		const spaces = query.spaces?.split(",") ?? [undefined];

		// Get the AI model maker and vector store
		const { model, store } = await initQuery(c.env, query.model);

		if (!body.sources) {
			const filter: VectorizeVectorMetadataFilter = {
				[`user-${query.user}`]: 1,
			};

			let proModeListedQueries: string[] = [];

			if (proMode) {
				const addedToQuery = (await c.env.AI.run(
					// @ts-ignore
					"@hf/nousresearch/hermes-2-pro-mistral-7b",
					{
						messages: [
							{
								role: "system",
								content:
									"You are a query enhancer. You must enhance a user's query to make it more relevant to what the user might be looking for. If there's any mention of dates like 'last summer' or 'this year', you should return 'DAY: X, MONTH: Y, YEAR: Z'. If there's any mention of locations, add that to the query too. Try to keep your responses as short as possible. Add to the user's query, don't replace it. Make sure to keep your answers short.",
							},
							{ role: "user", content: query.query },
						],
						tools: [
							{
								type: "function",
								function: {
									name: "Enhance query get list",
									description:
										"Enhance the user's query to make it more relevant",
									parameters: {
										type: "object",
										properties: {
											listedQueries: {
												type: "array",
												description: "List of queries that the user has asked",
												items: {
													type: "string",
												},
											},
										},
										required: ["Enhance query get list"],
									},
								},
							},
						],
						max_tokens: 200,
					},
				)) as {
					response?: string;
					tool_calls?: {
						name: string;
						arguments: {
							listedQueries: string[];
						};
					}[];
				};

				proModeListedQueries =
					addedToQuery.tool_calls?.[0]?.arguments?.listedQueries ?? [];
			}

			// Converting the query to a vector so that we can search for similar vectors
			const queryAsVector = await store.embeddings.embedQuery(
				query.query + " " + proModeListedQueries.join(" "),
			);
			const responses: VectorizeMatches = { matches: [], count: 0 };

			// SLICED to 5 to avoid too many queries
			for (const space of spaces.slice(0, 5)) {
				if (space && space.length >= 1) {
					// it's possible for space list to be [undefined] so we only add space filter conditionally
					filter[`space-${query.user}-${space}`] = 1;
				}

				// Because there's no OR operator in the filter, we have to make multiple queries
				const resp = await c.env.VECTORIZE_INDEX.query(queryAsVector, {
					topK: query.topK,
					filter,
					returnMetadata: true,
				});

				// Basically recreating the response object
				if (resp.count > 0) {
					responses.matches.push(...resp.matches);
					responses.count += resp.count;
				}
			}

			const minScore = Math.min(...responses.matches.map(({ score }) => score));
			const maxScore = Math.max(...responses.matches.map(({ score }) => score));

			// We are "normalising" the scores - if all of them are on top, we want to make sure that
			// we have a way to filter out the noise.
			const normalizedData = responses.matches.map((data) => ({
				...data,
				normalizedScore:
					maxScore !== minScore
						? 1 + ((data.score - minScore) / (maxScore - minScore)) * 98
						: 50, // If all scores are the same, set them to the middle of the scale
			}));

			let highScoreData = normalizedData.filter(
				({ normalizedScore }) => normalizedScore > 50,
			);

			// If the normalsation is not done properly, we have a fallback to just get the
			// top 3 scores
			if (highScoreData.length === 0) {
				highScoreData = normalizedData
					.sort((a, b) => b.score - a.score)
					.slice(0, 3);
			}

			const sortedHighScoreData = highScoreData.sort(
				(a, b) => b.normalizedScore - a.normalizedScore,
			);

			body.sources = {
				normalizedData,
			};

			// So this is kinda hacky, but the frontend needs to do 2 calls to get sources and chat.
			// I think this is fine for now, but we can improve this later.
			if (sourcesOnly) {
				const idsAsStrings = sortedHighScoreData.map((dataPoint) =>
					dataPoint.id.toString(),
				);

				const storedContent = await Promise.all(
					idsAsStrings.map(async (id) => await c.env.KV.get(id)),
				);

				const metadata = normalizedData.map((datapoint) => datapoint.metadata);

				return c.json({
					ids: storedContent.filter(Boolean),
					metadata,
					normalizedData,
					proModeListedQueries,
				});
			}
		}

		//Serach mem0

		const preparedContext = body.sources.normalizedData.map(
			({ metadata, score, normalizedScore }) => ({
				context: `Website title: ${metadata!.title}\nDescription: ${metadata!.description}\nURL: ${metadata!.url}\nContent: ${metadata!.text}`,
				score,
				normalizedScore,
			}),
		);

		const initialMessages: CoreMessage[] = [
			{ role: "user", content: systemPrompt },
			{ role: "assistant", content: "Hello, how can I help?" }, // prase and add memory json here
		];

		const prompt = template({
			contexts: preparedContext,
			question: query.query,
		});

		const userMessage: CoreMessage = { role: "user", content: prompt };

		const response = await streamText({
			model: model,
			messages: [
				...initialMessages,
				...((body.chatHistory || []) as CoreMessage[]),
				userMessage,
			],
			// temperature: 0.4,
		});

		return response.toTextStreamResponse();
	},
);

app.delete(
	"/api/delete",
	zValidator(
		"query",
		z.object({
			websiteUrl: z.string(),
			user: z.string(),
		}),
	),
	async (c) => {
		const { websiteUrl, user } = c.req.valid("query");

		const { store } = await initQuery(c.env);

		await deleteDocument({ url: websiteUrl, user, c, store });

		return c.json({ message: "Document deleted" });
	},
);

// ERROR #1 - this is the api that the editor uses, it is just a scrape off of /api/chat so you may check that out
app.get(
	"/api/editorai",
	zValidator(
		"query",
		z.object({
			context: z.string(),
			request: z.string(),
		}),
	),
	async (c) => {
		const { context, request } = c.req.valid("query");
		const { model } = await initQuery(c.env);

		const response = await streamText({
			model,
			prompt: `${request}-${context}`,
			maxTokens: 224,
		});

		return response.toTextStreamResponse();
	},
);

<<<<<<< HEAD
export default {
	fetch: app.fetch,
	queue,
};
=======
app.get("/howFuckedAreWe", async (c) => {
	let keys = 0;
	const concurrencyLimit = 5; // Adjust this based on your system's capability
	const queue: string[] = [undefined]; // Start with an undefined cursor

	async function fetchKeys(cursor?: string): Promise<void> {
		const response = await c.env.KV.list({ cursor });
		keys += response.keys.length;

		// @ts-ignore
		if (response.cursor) {
			// @ts-ignore
			queue.push(response.cursor);
		}
	}

	async function getAllKeys(): Promise<void> {
		const promises: Promise<void>[] = [];

		while (queue.length > 0) {
			while (promises.length < concurrencyLimit && queue.length > 0) {
				const cursor = queue.shift();
				promises.push(fetchKeys(cursor));
			}

			await Promise.all(promises);
			promises.length = 0; // Clear the promises array
		}
	}

	await getAllKeys();

	console.log(`Total number of keys: ${keys}`);

	// on a scale of 200,000
	// what % are we there?
	const fuckedPercent = (keys / 200000) * 100;

	return c.json({ fuckedPercent });
});

export default app;
>>>>>>> 31799e74
<|MERGE_RESOLUTION|>--- conflicted
+++ resolved
@@ -144,18 +144,6 @@
 			});
 		}
 
-<<<<<<< HEAD
-=======
-		console.log("Chunks are here:", chunks);
-
-		await batchCreateChunksAndEmbeddings({
-			store,
-			body,
-			chunks: chunks,
-			context: c,
-		});
-
->>>>>>> 31799e74
 		return c.json({ status: "ok" });
 	} catch (error) {
 		console.error("Error processing request:", error);
@@ -722,12 +710,6 @@
 	},
 );
 
-<<<<<<< HEAD
-export default {
-	fetch: app.fetch,
-	queue,
-};
-=======
 app.get("/howFuckedAreWe", async (c) => {
 	let keys = 0;
 	const concurrencyLimit = 5; // Adjust this based on your system's capability
@@ -769,5 +751,7 @@
 	return c.json({ fuckedPercent });
 });
 
-export default app;
->>>>>>> 31799e74
+export default {
+	fetch: app.fetch,
+	queue,
+};