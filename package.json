--- conflicted
+++ resolved
@@ -14,10 +14,7 @@
     "@cloudflare/next-on-pages": "1",
     "@cloudflare/workers-types": "^4.20240512.0",
     "@repo/eslint-config": "*",
-<<<<<<< HEAD
-=======
-"@repo/shared-types": "*",
->>>>>>> bfad1af6
+    "@repo/shared-types": "*",
     "@repo/tailwind-config": "*",
     "@repo/typescript-config": "*",
     "@repo/ui": "*",
