--- conflicted
+++ resolved
@@ -1,9 +1,5 @@
-<<<<<<< HEAD
+"use server";
 import * as cheerio from "cheerio";
-=======
-'use server';
-import * as cheerio from "cheerio"
->>>>>>> 560363bf
 
 export async function getMetaData(url: string) {
   const response = await fetch(url);
