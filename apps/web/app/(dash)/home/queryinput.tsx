"use client";

import { ArrowRightIcon } from "@repo/ui/icons";
import Image from "next/image";
import React, { useEffect, useMemo, useState } from "react";
import Divider from "@repo/ui/shadcn/divider";
import { MultipleSelector, Option } from "@repo/ui/shadcn/combobox";
import { useRouter } from "next/navigation";
import { getSpaces } from "@/app/actions/fetchers";

function QueryInput({
  initialQuery = "",
  initialSpaces = [],
  disabled = false,
  className,
  mini = false,
  handleSubmit,
}: {
  initialQuery?: string;
  initialSpaces?: {
    id: number;
    name: string;
  }[];
  disabled?: boolean;
  className?: string;
  mini?: boolean;
  handleSubmit: (q: string, spaces: { id: number; name: string }[]) => void;
}) {
  const [q, setQ] = useState(initialQuery);

  const [selectedSpaces, setSelectedSpaces] = useState<number[]>([]);

  const options = useMemo(
    () =>
      initialSpaces.map((x) => ({
        label: x.name,
        value: x.id.toString(),
      })),
    [initialSpaces],
  );

  const preparedSpaces = useMemo(
    () =>
      initialSpaces
        .filter((x) => selectedSpaces.includes(x.id))
        .map((x) => {
          return {
            id: x.id,
            name: x.name,
          };
        }),
    [selectedSpaces, initialSpaces],
  );

  return (
    <div className={className}>
      <div
        className={`bg-secondary ${!mini ? "rounded-t-3xl" : "rounded-3xl"}`}
      >
        {/* input and action button */}
        <form
          action={async () => {
            handleSubmit(q, preparedSpaces);
            setQ("");
          }}
          className="flex gap-4 p-3"
        >
          <textarea
            name="q"
            cols={30}
<<<<<<< HEAD
            rows={4}
            className="bg-transparent pt-2.5 text-base placeholder:text-[#5D6165] text-[#9DA0A4] focus:text-white duration-200 tracking-[3%] outline-none resize-none w-full p-4"
=======
            rows={mini ? 2 : 4}
            className="bg-transparent pt-2.5 text-base text-[#989EA4] focus:text-foreground duration-200 tracking-[3%] outline-none resize-none w-full p-4"
>>>>>>> 074ea245
            placeholder="Ask your second brain..."
            onKeyDown={(e) => {
              if (e.key === "Enter") {
                e.preventDefault();
                handleSubmit(q, preparedSpaces);
                setQ("");
              }
            }}
            onChange={(e) => setQ(e.target.value)}
            value={q}
            disabled={disabled}
          />

          <button
            type="submit"
            onClick={e => e.preventDefault()}
            disabled={disabled}
            className="h-12 w-12 rounded-[14px] bg-[#21303D] all-center shrink-0 hover:brightness-125 duration-200 outline-none focus:outline focus:outline-primary active:scale-90"
          >
            <Image src={ArrowRightIcon} alt="Right arrow icon" />
          </button>
        </form>
      </div>
      {/* selected sources */}
      {!mini && (
        <>
          <Divider />
          <div className="flex items-center gap-6 p-2 h-auto bg-secondary rounded-b-3xl">
            <MultipleSelector
              key={options.length}
              disabled={disabled}
              defaultOptions={options}
              onChange={(e) =>
                setSelectedSpaces(e.map((x) => parseInt(x.value)))
              }
              placeholder="Focus on specific spaces..."
              emptyIndicator={
                <p className="text-center text-lg leading-10 text-gray-600 dark:text-gray-400">
                  no results found.
                </p>
              }
            />
          </div>
        </>
      )}
    </div>
  );
}

export default QueryInput;<|MERGE_RESOLUTION|>--- conflicted
+++ resolved
@@ -68,13 +68,8 @@
           <textarea
             name="q"
             cols={30}
-<<<<<<< HEAD
-            rows={4}
+            rows={mini ? 2 : 4}
             className="bg-transparent pt-2.5 text-base placeholder:text-[#5D6165] text-[#9DA0A4] focus:text-white duration-200 tracking-[3%] outline-none resize-none w-full p-4"
-=======
-            rows={mini ? 2 : 4}
-            className="bg-transparent pt-2.5 text-base text-[#989EA4] focus:text-foreground duration-200 tracking-[3%] outline-none resize-none w-full p-4"
->>>>>>> 074ea245
             placeholder="Ask your second brain..."
             onKeyDown={(e) => {
               if (e.key === "Enter") {
