--- conflicted
+++ resolved
@@ -1,6 +1,10 @@
 import ChatWindow from "./chatWindow";
-import { chatSearchParamsCache } from "../../helpers/lib/searchParams";
-import { ChevronDownIcon, ClipboardIcon, SpeakerWaveIcon } from '@heroicons/react/24/outline'
+import { chatSearchParamsCache } from "@/lib/searchParams";
+import {
+  ChevronDownIcon,
+  ClipboardIcon,
+  SpeakerWaveIcon,
+} from "@heroicons/react/24/outline";
 import Image from "next/image";
 import { ArrowRightIcon } from "@repo/ui/icons";
 import QueryInput from "@repo/ui/components/QueryInput";
@@ -16,9 +20,7 @@
 
   console.log(spaces);
 
-<<<<<<< HEAD
   return <ChatWindow q={q} spaces={spaces} threadId={""} />;
-=======
   return (
     <div className="max-w-3xl z-10 mx-auto relative h-full overflow-y-auto no-scrollbar">
       {/* <ChatWindow q={q} spaces={[]} /> */}
@@ -26,18 +28,17 @@
       <div className="w-full pt-24 space-y-40">
         {/* single q&A */}
         {Array.from({ length: 1 }).map((_, i) => (
-
           <div key={i} className="space-y-16">
-
             {/* header */}
             <div>
               {/* query */}
-              <h1 className="text-white text-xl">Why is Retrieval-Augmented Generation important?</h1>
+              <h1 className="text-white text-xl">
+                Why is Retrieval-Augmented Generation important?
+              </h1>
             </div>
 
             {/* response */}
             <div className="space-y-10">
-
               {/* related memories */}
               <div className="space-y-4">
                 {/* section header */}
@@ -53,10 +54,15 @@
                 <div className="flex items-center no-scrollbar overflow-auto gap-4">
                   {/* related memory */}
                   {Array.from({ length: 3 }).map((_, i) => (
-                    <div key={i} className="w-[350px] shrink-0 p-4 gap-2 rounded-2xl flex flex-col bg-secondary">
-
+                    <div
+                      key={i}
+                      className="w-[350px] shrink-0 p-4 gap-2 rounded-2xl flex flex-col bg-secondary"
+                    >
                       <h3 className="text-[13px]">Webpage</h3>
-                      <p className="line-clamp-2 text-white">What is RAG? - Retrieval-Augmented Generation Explained - AWS</p>
+                      <p className="line-clamp-2 text-white">
+                        What is RAG? - Retrieval-Augmented Generation Explained
+                        - AWS
+                      </p>
                     </div>
                   ))}
                 </div>
@@ -75,7 +81,15 @@
                 {/* section content */}
                 <div>
                   <p className="text-white text-base">
-                    Retrieval-Augmented Generation is crucial because it combines the strengths of retrieval-based methods, ensuring relevance and accuracy, with generation-based models, enabling creativity and flexibility. By integrating retrieval mechanisms, it addresses data sparsity issues, improves content relevance, offers fine-tuned control over output, handles ambiguity, and allows for continual learning, making it highly adaptable and effective across various natural language processing tasks and domains.
+                    Retrieval-Augmented Generation is crucial because it
+                    combines the strengths of retrieval-based methods, ensuring
+                    relevance and accuracy, with generation-based models,
+                    enabling creativity and flexibility. By integrating
+                    retrieval mechanisms, it addresses data sparsity issues,
+                    improves content relevance, offers fine-tuned control over
+                    output, handles ambiguity, and allows for continual
+                    learning, making it highly adaptable and effective across
+                    various natural language processing tasks and domains.
                   </p>
 
                   {/* response actions */}
@@ -90,23 +104,17 @@
                     </button>
                   </div>
                 </div>
-
               </div>
-
             </div>
-
           </div>
         ))}
-
       </div>
 
       <div className="fixed bottom-4 max-w-3xl w-full">
         <QueryInput />
       </div>
-
     </div>
   );
->>>>>>> 3a97c2a6
 }
 
 export default Page;