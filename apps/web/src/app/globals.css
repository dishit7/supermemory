@import "@radix-ui/colors/gray";
@import "@radix-ui/colors/gray-dark";

@tailwind base;
@tailwind components;
@tailwind utilities;

:root {
  --foreground-rgb: 0, 0, 0;
  --background-start-rgb: 214, 219, 220;
  --background-end-rgb: 255, 255, 255;
}

@media (prefers-color-scheme: dark) {
  :root {
    --foreground-rgb: 255, 255, 255;
    --background-start-rgb: 0, 0, 0;
    --background-end-rgb: 0, 0, 0;
  }
}

body {
  @apply text-rgray-11 max-h-screen overflow-y-hidden bg-white;
  /* color: rgb(var(--foreground-rgb));
  background: linear-gradient(
      to bottom,
      transparent,
      rgb(var(--background-end-rgb))
    )
    rgb(var(--background-start-rgb)); */
}

[vaul-drawer-wrapper] {
  @apply bg-rgray-2;
}

@layer utilities {
  .text-balance {
    text-wrap: balance;
  }
}

.sidebar {
  height: 100vh;
  height: 100dvh;
  max-height: 100vh;
  max-height: 100dvh;
}

.DrawerContent {
  padding-top: 5vh;
  padding-top: 5dvh;
}

.main-hidden {
  padding-bottom: 20vh;
  padding-bottom: 15dvh;
}

<<<<<<< HEAD
.chat-answer pre  {
  @apply bg-rgray-3 rounded-md border border-rgray-5 p-3 text-sm my-5;
=======
.chat-answer pre {
  @apply bg-rgray-3 border-rgray-5 my-5 rounded-md border p-3 text-sm;
>>>>>>> efe6c946
}

.novel-editor pre {
  @apply bg-rgray-3 rounded-md border border-rgray-5 p-4 text-sm text-rgray-11;
}

.chat-answer h1 {
  @apply text-rgray-11 my-5 text-xl font-medium;
}

.chat-answer img {
<<<<<<< HEAD
  @apply rounded-md font-medium my-5;
}

.tippy-box {
  @apply bg-rgray-3 text-rgray-11 border border-rgray-5 rounded-md py-0;
}

.tippy-content #slash-command {
  @apply text-rgray-11 bg-transparent border-none;
}

#slash-command button {
  @apply text-rgray-11 py-2;
}

#slash-command button div:first-child {
  @apply text-rgray-11 bg-rgray-4 border-rgray-5 ;
}

#slash-command button.novel-bg-stone-100 {
  @apply bg-rgray-1;
}

.novel-editor [data-type=taskList] > li {
  @apply my-0;
}

.novel-editor input[type=checkbox] {
  @apply accent-rgray-4 rounded-md;

  background: var(--gray-4) !important;
  border: 1px solid var(--gray-10) !important;
}

.novel-editor .is-editor-empty::before {
  content: 'Press \'/\' for commands' !important;
}

.novel-editor h1 {
  @apply text-2xl;
}

.novel-editor h2 {
  @apply text-xl;
}

.novel-editor h3 {
  @apply text-lg;
=======
  @apply my-5 rounded-md font-medium;
>>>>>>> efe6c946
}<|MERGE_RESOLUTION|>--- conflicted
+++ resolved
@@ -57,13 +57,8 @@
   padding-bottom: 15dvh;
 }
 
-<<<<<<< HEAD
 .chat-answer pre  {
   @apply bg-rgray-3 rounded-md border border-rgray-5 p-3 text-sm my-5;
-=======
-.chat-answer pre {
-  @apply bg-rgray-3 border-rgray-5 my-5 rounded-md border p-3 text-sm;
->>>>>>> efe6c946
 }
 
 .novel-editor pre {
@@ -75,7 +70,6 @@
 }
 
 .chat-answer img {
-<<<<<<< HEAD
   @apply rounded-md font-medium my-5;
 }
 
@@ -124,7 +118,4 @@
 
 .novel-editor h3 {
   @apply text-lg;
-=======
-  @apply my-5 rounded-md font-medium;
->>>>>>> efe6c946
 }