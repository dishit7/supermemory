--- conflicted
+++ resolved
@@ -15,12 +15,8 @@
 import { Loader, Plus, X } from "lucide-react";
 import { StoredContent } from "@/server/db/schema";
 import { cleanUrl } from "@/lib/utils";
-<<<<<<< HEAD
 import { motion } from "framer-motion";
-=======
-import { motion } from "framer-motion"
 import { getMetaData } from "@/server/helpers";
->>>>>>> 560363bf
 
 export function AddMemoryPage({ closeDialog }: { closeDialog: () => void }) {
   const { addMemory } = useMemory();
@@ -43,29 +39,29 @@
         placeholder="Enter the URL of the page"
         type="url"
         data-modal-autofocus
-        className="disabled:opacity-70 disabled:cursor-not-allowed bg-rgray-4 mt-2 w-full"
+        className="bg-rgray-4 mt-2 w-full disabled:cursor-not-allowed disabled:opacity-70"
         value={url}
         onChange={(e) => setUrl(e.target.value)}
-				disabled={loading}
+        disabled={loading}
       />
       <DialogFooter>
         <FilterSpaces
           selectedSpaces={selectedSpacesId}
           setSelectedSpaces={setSelectedSpacesId}
-          className="disabled:opacity-70 disabled:cursor-not-allowed hover:bg-rgray-5 mr-auto bg-white/5"
+          className="hover:bg-rgray-5 mr-auto bg-white/5 disabled:cursor-not-allowed disabled:opacity-70"
           name={"Spaces"}
-					disabled={loading}
+          disabled={loading}
         />
         <button
           type={"submit"}
-					disabled={loading}
+          disabled={loading}
           onClick={async () => {
-						setLoading(true)
-						const metadata = await getMetaData(url)
+            setLoading(true);
+            const metadata = await getMetaData(url);
             await addMemory(
               {
                 title: metadata.title,
-								description: metadata.description,
+                description: metadata.description,
                 content: "",
                 type: "page",
                 url: url,
@@ -74,28 +70,28 @@
               },
               selectedSpacesId,
             );
-						closeDialog()
+            closeDialog();
           }}
-          className="relative disabled:opacity-70 disabled:cursor-not-allowed bg-rgray-4 hover:bg-rgray-5 focus-visible:bg-rgray-5 focus-visible:ring-rgray-7 rounded-md px-4 py-2 ring-transparent transition focus-visible:outline-none focus-visible:ring-2"
-        >
-					<motion.div 
-						initial={{ x: '-50%', y: '-100%' }}
-						animate={loading && { y: '-50%', x: '-50%', opacity: 1 }}
-						className="opacity-0 absolute top-1/2 left-1/2 translate-y-[-100%] -translate-x-1/2"
-					>
-						<Loader className="w-5 h-5 animate-spin text-rgray-11" />
-					</motion.div>
-					<motion.div
-						initial={{ y: '0%' }}
-						animate={loading && { opacity: 0, y: '30%' }}
-					>
-						Add
-					</motion.div>
+          className="bg-rgray-4 hover:bg-rgray-5 focus-visible:bg-rgray-5 focus-visible:ring-rgray-7 relative rounded-md px-4 py-2 ring-transparent transition focus-visible:outline-none focus-visible:ring-2 disabled:cursor-not-allowed disabled:opacity-70"
+        >
+          <motion.div
+            initial={{ x: "-50%", y: "-100%" }}
+            animate={loading && { y: "-50%", x: "-50%", opacity: 1 }}
+            className="absolute left-1/2 top-1/2 -translate-x-1/2 translate-y-[-100%] opacity-0"
+          >
+            <Loader className="text-rgray-11 h-5 w-5 animate-spin" />
+          </motion.div>
+          <motion.div
+            initial={{ y: "0%" }}
+            animate={loading && { opacity: 0, y: "30%" }}
+          >
+            Add
+          </motion.div>
         </button>
         <DialogClose
-					disabled={loading}
-					className="disabled:opacity-70 disabled:cursor-not-allowed hover:bg-rgray-4 focus-visible:bg-rgray-4 focus-visible:ring-rgray-7 rounded-md px-3 py-2 ring-transparent transition focus-visible:outline-none focus-visible:ring-2"
-				>
+          disabled={loading}
+          className="hover:bg-rgray-4 focus-visible:bg-rgray-4 focus-visible:ring-rgray-7 rounded-md px-3 py-2 ring-transparent transition focus-visible:outline-none focus-visible:ring-2 disabled:cursor-not-allowed disabled:opacity-70"
+        >
           Cancel
         </DialogClose>
       </DialogFooter>
