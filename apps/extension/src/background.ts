import { getEnv } from "./util";
import { Space } from "./types/memory";

const backendUrl =
  getEnv() === "development"
    ? "http://localhost:3000"
    : "https://supermemory.dhr.wtf";

interface TweetData {
  tweetText: string;
  postUrl: string;
  authorName: string;
  handle: string;
  time: string;
  saveToUser: string;
}

// TODO: Implement getting bookmarks from Twitter API directly
// let authorizationHeader: string | null = null;
// let csrfToken: string | null = null;
// let cookies: string | null = null;

// chrome.webRequest.onBeforeSendHeaders.addListener(
//   (details) => {
//     for (let i = 0; i < details.requestHeaders!.length; ++i) {
//       const header = details.requestHeaders![i];
//       if (header.name.toLowerCase() === 'authorization') {
//         authorizationHeader = header.value || null;
//       } else if (header.name.toLowerCase() === 'x-csrf-token') {
//         csrfToken = header.value || null;
//       } else if (header.name.toLowerCase() === 'cookie') {
//         cookies = header.value || null;
//       }

//       console.log(header, authorizationHeader, csrfToken, cookies)
//     }
//   },
//   { urls: ['https://twitter.com/*', 'https://x.com/*'] },
//   ['requestHeaders']
// );

chrome.runtime.onMessage.addListener((request, sender, sendResponse) => {
  if (request.type === "getJwt") {
    chrome.storage.local.get(["jwt"], ({ jwt }) => {
      sendResponse({ jwt });
    });

    return true;
  } else if (request.type === "urlChange") {
    const content = request.content;
    const url = request.url;
    const spaces = request.spaces(
      // eslint-disable-next-line no-unexpected-multiline
      async () => {
        chrome.storage.local.get(["jwt"], async ({ jwt }) => {
          if (!jwt) {
            console.error("No JWT found");
            return;
          }
          await fetch(`${backendUrl}/api/spaces`, {
            headers: {
              Authorization: `Bearer ${jwt}`,
            },
            body: JSON.stringify({ pageContent: content, url, spaces }),
          }).then((ers) => console.log(ers.status));
        });
      },
    )();
  } else if (request.type === "fetchSpaces") {
    const run = () =>
      chrome.storage.local.get(["jwt"], async ({ jwt }) => {
        if (!jwt) {
          console.error("No JWT found");
          return;
        }
        const resp = await fetch(`${backendUrl}/api/spaces`, {
          headers: {
            Authorization: `Bearer ${jwt}`,
          },
        });

<<<<<<< HEAD
        const data: {
          message: "OK" | string;
          data: Space[] | undefined;
        } = await resp.json();

        if (data.message === "OK" && data.data) {
          sendResponse(data.data);
        }
      });
=======
			chrome.storage.local.get(["jwt"], async ({ jwt }) => {
				if (!jwt) {
					console.error("No JWT found");
					return;
				}
				const resp = await fetch(`${backendUrl}/api/spaces`, {
					headers: {
						Authorization: `Bearer ${jwt}`,
					},
				})

				const data: {
					message: "OK" | string;
					data: Space[] | undefined;
				} = await resp.json();
		
				if (data.message === "OK" && data.data) {
					sendResponse(data.data)
				}
					
			});

			return true;
>>>>>>> ba472464

    run();

    return true;
  } else if (request.type === "queryApi") {
    const input = request.input;
    const jwt = request.jwt;

    (async () => {
      await fetch(`${backendUrl}/api/ask`, {
        method: "POST",
        headers: {
          Authorization: `Bearer ${jwt}`,
        },
        body: JSON.stringify({
          query: input,
        }),
      }).then(async (response) => {
        if (!response.body) {
          throw new Error("No response body");
        }
        if (!sender.tab?.id) {
          throw new Error("No tab ID");
        }
        const reader = response.body.getReader();
        // eslint-disable-next-line no-constant-condition
        while (true) {
          const { done, value } = await reader.read();
          if (done) break;
          // For simplicity, we're sending chunks as they come.
          // This might need to be adapted based on your data and needs.
          const chunkAsString = new TextDecoder("utf-8")
            .decode(value)
            .replace("data: ", "");
          chrome.tabs.sendMessage(sender.tab.id, {
            action: "streamData",
            data: chunkAsString,
          });
        }
        // Notify the content script that the stream is complete.
        chrome.tabs.sendMessage(sender.tab.id, { action: "streamEnd" });
      });
      // Indicate that sendResponse will be called asynchronously.
      return true;
    })();
  }
  // TODO: Implement getting bookmarks from Twitter API directly
  // else if (request.action === 'getAuthData') {
  //   sendResponse({
  //     authorizationHeader: authorizationHeader,
  //     csrfToken: csrfToken,
  //     cookies: cookies
  //   });
  // }
  else if (request.type === "sendBookmarkedTweets") {
    const jwt = request.jwt;
    const tweets = request.tweets as TweetData[];

    (async () => {
      await fetch(`${backendUrl}/api/vectorizeTweets`, {
        method: "POST",
        headers: {
          Authorization: `Bearer ${jwt}`,
        },
        body: JSON.stringify(tweets),
      }).then(async (response) => {
        return response.json();
      });
    })();

    return true;
  }
});<|MERGE_RESOLUTION|>--- conflicted
+++ resolved
@@ -52,12 +52,13 @@
     const spaces = request.spaces(
       // eslint-disable-next-line no-unexpected-multiline
       async () => {
-        chrome.storage.local.get(["jwt"], async ({ jwt }) => {
+        chrome.storage.local.get(["jwt"], ({ jwt }) => {
           if (!jwt) {
             console.error("No JWT found");
             return;
           }
-          await fetch(`${backendUrl}/api/spaces`, {
+          fetch(`${backendUrl}/api/store`, {
+            method: "POST",
             headers: {
               Authorization: `Bearer ${jwt}`,
             },
@@ -67,55 +68,26 @@
       },
     )();
   } else if (request.type === "fetchSpaces") {
-    const run = () =>
-      chrome.storage.local.get(["jwt"], async ({ jwt }) => {
-        if (!jwt) {
-          console.error("No JWT found");
-          return;
-        }
-        const resp = await fetch(`${backendUrl}/api/spaces`, {
-          headers: {
-            Authorization: `Bearer ${jwt}`,
-          },
-        });
+    chrome.storage.local.get(["jwt"], async ({ jwt }) => {
+      if (!jwt) {
+        console.error("No JWT found");
+        return;
+      }
+      const resp = await fetch(`${backendUrl}/api/spaces`, {
+        headers: {
+          Authorization: `Bearer ${jwt}`,
+        },
+      });
 
-<<<<<<< HEAD
-        const data: {
-          message: "OK" | string;
-          data: Space[] | undefined;
-        } = await resp.json();
+      const data: {
+        message: "OK" | string;
+        data: Space[] | undefined;
+      } = await resp.json();
 
-        if (data.message === "OK" && data.data) {
-          sendResponse(data.data);
-        }
-      });
-=======
-			chrome.storage.local.get(["jwt"], async ({ jwt }) => {
-				if (!jwt) {
-					console.error("No JWT found");
-					return;
-				}
-				const resp = await fetch(`${backendUrl}/api/spaces`, {
-					headers: {
-						Authorization: `Bearer ${jwt}`,
-					},
-				})
-
-				const data: {
-					message: "OK" | string;
-					data: Space[] | undefined;
-				} = await resp.json();
-		
-				if (data.message === "OK" && data.data) {
-					sendResponse(data.data)
-				}
-					
-			});
-
-			return true;
->>>>>>> ba472464
-
-    run();
+      if (data.message === "OK" && data.data) {
+        sendResponse(data.data);
+      }
+    });
 
     return true;
   } else if (request.type === "queryApi") {
