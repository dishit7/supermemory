"use client";
import React, { useCallback } from "react";
<<<<<<< HEAD
import {
  ChachedSpaceContent,
  StoredContent,
  storedContent,
  StoredSpace,
} from "@/server/db/schema";
import {
  addMemory,
  searchMemoriesAndSpaces,
  addSpace,
  fetchContentForSpace,
} from "@/actions/db";
=======
import { ChachedSpaceContent, StoredContent, storedContent, StoredSpace } from "@/server/db/schema";
import { addMemory, searchMemoriesAndSpaces, addSpace, fetchContentForSpace, deleteSpace, deleteMemory } from "@/actions/db";
>>>>>>> ba472464
import { User } from "next-auth";

export type SearchResult = {
  type: "memory" | "space";
  space: StoredSpace;
  memory: StoredContent;
};

// temperory (will change)
export const MemoryContext = React.createContext<{
  spaces: StoredSpace[];
  freeMemories: StoredContent[];
  addSpace: typeof addSpace;
  addMemory: typeof addMemory;
  cachedMemories: ChachedSpaceContent[];
<<<<<<< HEAD
  search: typeof searchMemoriesAndSpaces;
}>({
  spaces: [],
  freeMemories: [],
  addMemory: (() => {}) as unknown as typeof addMemory,
  addSpace: (async () => {}) as unknown as typeof addSpace,
  deleteSpace: async () => {},
  cachedMemories: [],
  search: async () => [],
=======
	search: typeof searchMemoriesAndSpaces;
	deleteSpace: typeof deleteSpace;
	deleteMemory: typeof deleteMemory;
}>({
  spaces: [],
  freeMemories: [],
  addMemory: (() => {}) as unknown as (typeof addMemory),
  addSpace: (async () => {}) as unknown as (typeof addSpace),
  cachedMemories: [],
	search: async () => [],
	deleteMemory: (() => {}) as unknown as (typeof deleteMemory),
	deleteSpace: (() => {}) as unknown as (typeof deleteSpace)
>>>>>>> ba472464
});

export const MemoryProvider: React.FC<
  {
    spaces: StoredSpace[];
    freeMemories: StoredContent[];
    cachedMemories: ChachedSpaceContent[];
    user: User;
  } & React.PropsWithChildren
> = ({
  children,
  user,
  spaces: initalSpaces,
  freeMemories: initialFreeMemories,
  cachedMemories: initialCachedMemories,
}) => {
  const [spaces, setSpaces] = React.useState<StoredSpace[]>(initalSpaces);
  const [freeMemories, setFreeMemories] =
    React.useState<StoredContent[]>(initialFreeMemories);

<<<<<<< HEAD
  const [cachedMemories, setCachedMemories] = React.useState<
    ChachedSpaceContent[]
  >(initialCachedMemories);

  const deleteSpace = async (id: number) => {
    setSpaces((prev) => prev.filter((s) => s.id !== id));
  };

=======
  const [cachedMemories, setCachedMemories] = React.useState<ChachedSpaceContent[]>(
    initialCachedMemories
  );
	
	const _deleteSpace: typeof deleteSpace = async (...params) => {
		const deleted = (await deleteSpace(...params))!

		setSpaces(prev => prev.filter(i => i.id !== deleted.id))
		setCachedMemories(prev => prev.filter(i => i.space !== deleted.id))

		return deleted
	}

	const _deleteMemory: typeof deleteMemory = async (...params) => {
		const deleted = (await deleteMemory(...params))!

		setCachedMemories(prev => prev.filter(i => i.id !== deleted.id))
		setFreeMemories(prev => prev.filter(i => i.id !== deleted.id))

		return deleted
	}
	
>>>>>>> ba472464
  // const fetchMemories = useCallback(async (query: string) => {
  //   const response = await fetch(`/api/memories?${query}`);
  // }, []);

  const _addSpace: typeof addSpace = async (...params) => {
    const { space: addedSpace, addedMemories } = (await addSpace(...params))!;

    setSpaces((prev) => [...prev, addedSpace]);
    const cachedMemories = (
      await fetchContentForSpace(addedSpace.id, {
        offset: 0,
        limit: 3,
      })
    ).map((m) => ({ ...m, space: addedSpace.id }));

    setCachedMemories((prev) => [...prev, ...cachedMemories]);

    return {
      space: addedSpace,
      addedMemories,
    };
  };

  const _addMemory: typeof addMemory = async (...params) => {
    const { memory: addedMemory, addedToSpaces } = (await addMemory(
      ...params,
    ))!;

    addedToSpaces.length > 0
      ? setCachedMemories((prev) => [
          ...prev,
          ...addedToSpaces.map((s) => ({
            ...addedMemory,
            space: s.spaceId,
          })),
        ])
      : setFreeMemories((prev) => [...prev, addedMemory]);

    return {
      memory: addedMemory,
      addedToSpaces,
    };
  };

  return (
    <MemoryContext.Provider
      value={{
        search: searchMemoriesAndSpaces,
        spaces,
        addSpace: _addSpace,
        deleteSpace: _deleteSpace,
        freeMemories,
        cachedMemories,
				deleteMemory: _deleteMemory,
        addMemory: _addMemory,
      }}
    >
      {children}
    </MemoryContext.Provider>
  );
};

export const useMemory = () => {
  const context = React.useContext(MemoryContext);
  if (context === undefined) {
    throw new Error("useMemory must be used within a MemoryProvider");
  }
  return context;
};<|MERGE_RESOLUTION|>--- conflicted
+++ resolved
@@ -1,6 +1,5 @@
 "use client";
 import React, { useCallback } from "react";
-<<<<<<< HEAD
 import {
   ChachedSpaceContent,
   StoredContent,
@@ -12,11 +11,9 @@
   searchMemoriesAndSpaces,
   addSpace,
   fetchContentForSpace,
+  deleteSpace,
+  deleteMemory,
 } from "@/actions/db";
-=======
-import { ChachedSpaceContent, StoredContent, storedContent, StoredSpace } from "@/server/db/schema";
-import { addMemory, searchMemoriesAndSpaces, addSpace, fetchContentForSpace, deleteSpace, deleteMemory } from "@/actions/db";
->>>>>>> ba472464
 import { User } from "next-auth";
 
 export type SearchResult = {
@@ -32,30 +29,18 @@
   addSpace: typeof addSpace;
   addMemory: typeof addMemory;
   cachedMemories: ChachedSpaceContent[];
-<<<<<<< HEAD
   search: typeof searchMemoriesAndSpaces;
+  deleteSpace: typeof deleteSpace;
+  deleteMemory: typeof deleteMemory;
 }>({
   spaces: [],
   freeMemories: [],
   addMemory: (() => {}) as unknown as typeof addMemory,
   addSpace: (async () => {}) as unknown as typeof addSpace,
-  deleteSpace: async () => {},
   cachedMemories: [],
   search: async () => [],
-=======
-	search: typeof searchMemoriesAndSpaces;
-	deleteSpace: typeof deleteSpace;
-	deleteMemory: typeof deleteMemory;
-}>({
-  spaces: [],
-  freeMemories: [],
-  addMemory: (() => {}) as unknown as (typeof addMemory),
-  addSpace: (async () => {}) as unknown as (typeof addSpace),
-  cachedMemories: [],
-	search: async () => [],
-	deleteMemory: (() => {}) as unknown as (typeof deleteMemory),
-	deleteSpace: (() => {}) as unknown as (typeof deleteSpace)
->>>>>>> ba472464
+  deleteMemory: (() => {}) as unknown as typeof deleteMemory,
+  deleteSpace: (() => {}) as unknown as typeof deleteSpace,
 });
 
 export const MemoryProvider: React.FC<
@@ -76,39 +61,28 @@
   const [freeMemories, setFreeMemories] =
     React.useState<StoredContent[]>(initialFreeMemories);
 
-<<<<<<< HEAD
   const [cachedMemories, setCachedMemories] = React.useState<
     ChachedSpaceContent[]
   >(initialCachedMemories);
 
-  const deleteSpace = async (id: number) => {
-    setSpaces((prev) => prev.filter((s) => s.id !== id));
+  const _deleteSpace: typeof deleteSpace = async (...params) => {
+    const deleted = (await deleteSpace(...params))!;
+
+    setSpaces((prev) => prev.filter((i) => i.id !== deleted.id));
+    setCachedMemories((prev) => prev.filter((i) => i.space !== deleted.id));
+
+    return deleted;
   };
 
-=======
-  const [cachedMemories, setCachedMemories] = React.useState<ChachedSpaceContent[]>(
-    initialCachedMemories
-  );
-	
-	const _deleteSpace: typeof deleteSpace = async (...params) => {
-		const deleted = (await deleteSpace(...params))!
+  const _deleteMemory: typeof deleteMemory = async (...params) => {
+    const deleted = (await deleteMemory(...params))!;
 
-		setSpaces(prev => prev.filter(i => i.id !== deleted.id))
-		setCachedMemories(prev => prev.filter(i => i.space !== deleted.id))
+    setCachedMemories((prev) => prev.filter((i) => i.id !== deleted.id));
+    setFreeMemories((prev) => prev.filter((i) => i.id !== deleted.id));
 
-		return deleted
-	}
+    return deleted;
+  };
 
-	const _deleteMemory: typeof deleteMemory = async (...params) => {
-		const deleted = (await deleteMemory(...params))!
-
-		setCachedMemories(prev => prev.filter(i => i.id !== deleted.id))
-		setFreeMemories(prev => prev.filter(i => i.id !== deleted.id))
-
-		return deleted
-	}
-	
->>>>>>> ba472464
   // const fetchMemories = useCallback(async (query: string) => {
   //   const response = await fetch(`/api/memories?${query}`);
   // }, []);
@@ -162,7 +136,7 @@
         deleteSpace: _deleteSpace,
         freeMemories,
         cachedMemories,
-				deleteMemory: _deleteMemory,
+        deleteMemory: _deleteMemory,
         addMemory: _addMemory,
       }}
     >
