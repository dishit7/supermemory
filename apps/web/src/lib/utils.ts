<<<<<<< HEAD
"use client";
=======
>>>>>>> 3b07a9ec
import { type ClassValue, clsx } from "clsx";
import { twMerge } from "tailwind-merge";

export function cn(...inputs: ClassValue[]) {
  return twMerge(clsx(inputs));
}

// removes http(s?):// and / from the url
export function cleanUrl(url: string) {
  if (url.endsWith("/")) {
    url = url.slice(0, -1);
  }
  return url.startsWith("https://")
    ? url.slice(8)
    : url.startsWith("http://")
      ? url.slice(7)
      : url;
<<<<<<< HEAD
=======
}

export function generateId() {
  return Math.random().toString(36).slice(2, 9);
}

export function svgId(prefix: string, id: string) {
  return `${prefix}-${id}`;
>>>>>>> 3b07a9ec
}<|MERGE_RESOLUTION|>--- conflicted
+++ resolved
@@ -1,7 +1,3 @@
-<<<<<<< HEAD
-"use client";
-=======
->>>>>>> 3b07a9ec
 import { type ClassValue, clsx } from "clsx";
 import { twMerge } from "tailwind-merge";
 
@@ -19,8 +15,6 @@
     : url.startsWith("http://")
       ? url.slice(7)
       : url;
-<<<<<<< HEAD
-=======
 }
 
 export function generateId() {
@@ -29,5 +23,4 @@
 
 export function svgId(prefix: string, id: string) {
   return `${prefix}-${id}`;
->>>>>>> 3b07a9ec
 }