--- conflicted
+++ resolved
@@ -1,18 +1,4 @@
-<<<<<<< HEAD
 'use client';
-
-import React, { useEffect, useState } from 'react';
-import QueryInput from './queryinput';
-import { getSessionAuthToken, getSpaces } from '@/app/actions/fetchers';
-import { useRouter } from 'next/navigation';
-import { createChatThread, linkTelegramToUser } from '@/app/actions/doers';
-import { toast } from 'sonner';
-import { motion } from 'framer-motion';
-import { ChromeIcon, GithubIcon, TwitterIcon } from 'lucide-react';
-import Image from 'next/image';
-import Logo from '../../../public/logo.svg';
-=======
-"use client";
 
 import React, { useEffect, useState } from "react";
 import QueryInput from "./queryinput";
@@ -21,10 +7,8 @@
 import { createChatThread, linkTelegramToUser } from "@/app/actions/doers";
 import { toast } from "sonner";
 import { motion } from "framer-motion";
-import { variants } from "./homeVariants";
 import { ChromeIcon, GithubIcon, TwitterIcon } from "lucide-react";
 import Link from "next/link";
->>>>>>> 961a6efa
 
 const slap = {
   initial: {
@@ -44,7 +28,6 @@
 }: {
   searchParams: Record<string, string | string[] | undefined>;
 }) {
-<<<<<<< HEAD
   // TODO: use this to show a welcome page/modal
   // const { firstTime } = homeSearchParamsCache.parse(searchParams);
 
@@ -138,143 +121,6 @@
         />
       </div>
 
-      <div className="w-full fixed bottom-0 left-0 p-4">
-        <div className="flex items-center justify-center gap-8">
-          <a
-            href="https://supermemory.ai/extension"
-            target="_blank"
-            rel="noreferrer"
-            className="flex items-center gap-2 text-muted-foreground"
-          >
-            <ChromeIcon className="w-4 h-4" />
-            Install extension
-          </a>
-          <a
-            href="https://github.com/supermemoryai/supermemory/issues/new"
-            target="_blank"
-            rel="noreferrer"
-            className="flex items-center gap-2 text-muted-foreground"
-          >
-            <GithubIcon className="w-4 h-4" />
-            Bug report
-          </a>
-          <a
-            href="https://x.com/supermemoryai"
-            target="_blank"
-            rel="noreferrer"
-            className="flex items-center gap-2 text-muted-foreground"
-          >
-            <TwitterIcon className="w-4 h-4" />
-            Twitter
-          </a>
-        </div>
-      </div>
-    </div>
-  );
-=======
-	// TODO: use this to show a welcome page/modal
-	// const { firstTime } = homeSearchParamsCache.parse(searchParams);
-
-	const [telegramUser, setTelegramUser] = useState<string | undefined>(
-		searchParams.telegramUser as string,
-	);
-	const [extensionInstalled, setExtensionInstalled] = useState<
-		string | undefined
-	>(searchParams.extension as string);
-
-	const { push } = useRouter();
-
-	const [spaces, setSpaces] = useState<{ id: number; name: string }[]>([]);
-
-	const [showVariant, setShowVariant] = useState<number>(0);
-
-	useEffect(() => {
-		if (telegramUser) {
-			const linkTelegram = async () => {
-				const response = await linkTelegramToUser(telegramUser);
-
-				if (response.success) {
-					toast.success("Your telegram has been linked successfully.");
-				} else {
-					toast.error("Failed to link telegram. Please try again.");
-				}
-			};
-
-			linkTelegram();
-		}
-
-		if (extensionInstalled) {
-			toast.success("Extension installed successfully");
-		}
-
-		getSpaces().then((res) => {
-			if (res.success && res.data) {
-				setSpaces(res.data);
-				return;
-			}
-			// TODO: HANDLE ERROR
-		});
-
-		setShowVariant(Math.floor(Math.random() * variants.length));
-
-		getSessionAuthToken().then((token) => {
-			if (typeof window === "undefined") return;
-			window.postMessage({ token: token.data }, "*");
-		});
-	}, [telegramUser]);
-
-	return (
-		<div className="max-w-3xl h-full justify-center flex mx-auto w-full flex-col px-2 md:px-0">
-			{/* all content goes here */}
-			{/* <div className="">hi {firstTime ? 'first time' : ''}</div> */}
-
-			<motion.h1
-				{...{
-					...slap,
-					transition: { ...slap.transition, delay: 0.2 },
-				}}
-				className="text-center mx-auto bg-[linear-gradient(180deg,_#FFF_0%,_rgba(255,_255,_255,_0.00)_202.08%)]  bg-clip-text text-4xl tracking-tighter   text-transparent md:text-5xl"
-			>
-				{variants[showVariant]!.map((v, i) => {
-					return (
-						<span
-							key={i}
-							className={
-								v.type === "highlighted"
-									? "bg-gradient-to-r to-blue-200 from-zinc-300 text-transparent bg-clip-text"
-									: ""
-							}
-						>
-							{v.content}
-						</span>
-					);
-				})}
-			</motion.h1>
-
-			<div className="w-full pb-20 mt-12">
-				<QueryInput
-					handleSubmit={async (q, spaces) => {
-						if (q.length === 0) {
-							toast.error("Query is required");
-							return;
-						}
-
-						const threadid = await createChatThread(q);
-
-						if (!threadid.success || !threadid.data) {
-							toast.error("Failed to create chat thread");
-							return;
-						}
-
-						push(
-							`/chat/${threadid.data}?spaces=${JSON.stringify(spaces)}&q=${q}`,
-						);
-					}}
-					initialSpaces={spaces}
-					setInitialSpaces={setSpaces}
-				/>
-			</div>
-
 			<div className="w-full fixed bottom-0 left-0 p-4">
 				<div className="flex items-center justify-center gap-8">
 					<Link
@@ -308,7 +154,6 @@
 			</div>
 		</div>
 	);
->>>>>>> 961a6efa
 }
 
 export default Page;