"use client";
import React, { useCallback } from "react";
<<<<<<< HEAD
import {
  ChachedSpaceContent,
  StoredContent,
  storedContent,
  StoredSpace,
} from "@/server/db/schema";
import {
  addMemory,
  searchMemoriesAndSpaces,
  addSpace,
  fetchContentForSpace,
  deleteSpace,
  deleteMemory,
} from "@/actions/db";
=======
import { ChachedSpaceContent, StoredContent, storedContent, StoredSpace } from "@/server/db/schema";
import { addMemory, searchMemoriesAndSpaces, addSpace, fetchContentForSpace, deleteSpace, deleteMemory, fetchFreeMemories } from "@/actions/db";
>>>>>>> d501c479
import { User } from "next-auth";

export type SearchResult = {
  type: "memory" | "space";
  space: StoredSpace;
  memory: StoredContent;
};

// temperory (will change)
export const MemoryContext = React.createContext<{
  spaces: StoredSpace[];
  freeMemories: StoredContent[];
  addSpace: typeof addSpace;
  addMemory: typeof addMemory;
  cachedMemories: ChachedSpaceContent[];
  search: typeof searchMemoriesAndSpaces;
  deleteSpace: typeof deleteSpace;
  deleteMemory: typeof deleteMemory;
}>({
  spaces: [],
  freeMemories: [],
  addMemory: (() => {}) as unknown as typeof addMemory,
  addSpace: (async () => {}) as unknown as typeof addSpace,
  cachedMemories: [],
  search: async () => [],
  deleteMemory: (() => {}) as unknown as typeof deleteMemory,
  deleteSpace: (() => {}) as unknown as typeof deleteSpace,
});

export const MemoryProvider: React.FC<
  {
    spaces: StoredSpace[];
    freeMemories: StoredContent[];
    cachedMemories: ChachedSpaceContent[];
    user: User;
  } & React.PropsWithChildren
> = ({
  children,
  user,
  spaces: initalSpaces,
  freeMemories: initialFreeMemories,
  cachedMemories: initialCachedMemories,
}) => {
  const [spaces, setSpaces] = React.useState<StoredSpace[]>(initalSpaces);
  const [freeMemories, setFreeMemories] =
    React.useState<StoredContent[]>(initialFreeMemories);

  const [cachedMemories, setCachedMemories] = React.useState<
    ChachedSpaceContent[]
  >(initialCachedMemories);

  const _deleteSpace: typeof deleteSpace = async (...params) => {
    const deleted = (await deleteSpace(...params))!;

<<<<<<< HEAD
    setSpaces((prev) => prev.filter((i) => i.id !== deleted.id));
    setCachedMemories((prev) => prev.filter((i) => i.space !== deleted.id));
=======
		setFreeMemories(await fetchFreeMemories())

		return deleted
	}
>>>>>>> d501c479

    return deleted;
  };

<<<<<<< HEAD
  const _deleteMemory: typeof deleteMemory = async (...params) => {
    const deleted = (await deleteMemory(...params))!;

    setCachedMemories((prev) => prev.filter((i) => i.id !== deleted.id));
    setFreeMemories((prev) => prev.filter((i) => i.id !== deleted.id));

    return deleted;
  };
=======
		setCachedMemories(prev => prev.filter(i => i.id !== deleted.id))
		setFreeMemories(await fetchFreeMemories())
>>>>>>> d501c479

  // const fetchMemories = useCallback(async (query: string) => {
  //   const response = await fetch(`/api/memories?${query}`);
  // }, []);

<<<<<<< HEAD
  const _addSpace: typeof addSpace = async (...params) => {
    const { space: addedSpace, addedMemories } = (await addSpace(...params))!;

    setSpaces((prev) => [...prev, addedSpace]);
    const cachedMemories = (
      await fetchContentForSpace(addedSpace.id, {
        offset: 0,
        limit: 3,
      })
    ).map((m) => ({ ...m, space: addedSpace.id }));

    setCachedMemories((prev) => [...prev, ...cachedMemories]);

    return {
      space: addedSpace,
      addedMemories,
    };
  };

  const _addMemory: typeof addMemory = async (...params) => {
    const { memory: addedMemory, addedToSpaces } = (await addMemory(
      ...params,
    ))!;

    addedToSpaces.length > 0
      ? setCachedMemories((prev) => [
          ...prev,
          ...addedToSpaces.map((s) => ({
            ...addedMemory,
            space: s.spaceId,
          })),
        ])
      : setFreeMemories((prev) => [...prev, addedMemory]);

    return {
      memory: addedMemory,
      addedToSpaces,
    };
  };
=======
	
	const _addSpace: typeof addSpace = async (...params) => {
		const { space: addedSpace, addedMemories } = (await addSpace(...params))!;

		setSpaces(prev => [...prev, addedSpace])
		const cachedMemories = (await fetchContentForSpace(addedSpace.id, {
			offset: 0,
			limit: 3
		})).map(m => ({ ...m, space: addedSpace.id }))
		
		setCachedMemories(prev => [...prev, ...cachedMemories])

		setFreeMemories(await fetchFreeMemories())
		
		return {
			space: addedSpace, addedMemories
		}
	}

	const _addMemory: typeof addMemory = async (...params) => {
		const { memory: addedMemory, addedToSpaces } = (await addMemory(...params))!;

		addedToSpaces.length > 0 ? setCachedMemories(prev => [
			...prev,
			...addedToSpaces.map(s => ({
				...addedMemory,
				space: s.spaceId
			}))
		]) : setFreeMemories(prev => [...prev, addedMemory])

		return {
			memory: addedMemory,
			addedToSpaces
		}
	}
>>>>>>> d501c479

  return (
    <MemoryContext.Provider
      value={{
        search: searchMemoriesAndSpaces,
        spaces,
        addSpace: _addSpace,
        deleteSpace: _deleteSpace,
        freeMemories,
        cachedMemories,
        deleteMemory: _deleteMemory,
        addMemory: _addMemory,
      }}
    >
      {children}
    </MemoryContext.Provider>
  );
};

export const useMemory = () => {
  const context = React.useContext(MemoryContext);
  if (context === undefined) {
    throw new Error("useMemory must be used within a MemoryProvider");
  }
  return context;
};<|MERGE_RESOLUTION|>--- conflicted
+++ resolved
@@ -1,6 +1,5 @@
 "use client";
 import React, { useCallback } from "react";
-<<<<<<< HEAD
 import {
   ChachedSpaceContent,
   StoredContent,
@@ -14,11 +13,8 @@
   fetchContentForSpace,
   deleteSpace,
   deleteMemory,
+  fetchFreeMemories,
 } from "@/actions/db";
-=======
-import { ChachedSpaceContent, StoredContent, storedContent, StoredSpace } from "@/server/db/schema";
-import { addMemory, searchMemoriesAndSpaces, addSpace, fetchContentForSpace, deleteSpace, deleteMemory, fetchFreeMemories } from "@/actions/db";
->>>>>>> d501c479
 import { User } from "next-auth";
 
 export type SearchResult = {
@@ -73,38 +69,27 @@
   const _deleteSpace: typeof deleteSpace = async (...params) => {
     const deleted = (await deleteSpace(...params))!;
 
-<<<<<<< HEAD
     setSpaces((prev) => prev.filter((i) => i.id !== deleted.id));
     setCachedMemories((prev) => prev.filter((i) => i.space !== deleted.id));
-=======
-		setFreeMemories(await fetchFreeMemories())
 
-		return deleted
-	}
->>>>>>> d501c479
+    setFreeMemories(await fetchFreeMemories());
 
     return deleted;
   };
 
-<<<<<<< HEAD
   const _deleteMemory: typeof deleteMemory = async (...params) => {
     const deleted = (await deleteMemory(...params))!;
 
     setCachedMemories((prev) => prev.filter((i) => i.id !== deleted.id));
-    setFreeMemories((prev) => prev.filter((i) => i.id !== deleted.id));
+    setFreeMemories(await fetchFreeMemories());
 
     return deleted;
   };
-=======
-		setCachedMemories(prev => prev.filter(i => i.id !== deleted.id))
-		setFreeMemories(await fetchFreeMemories())
->>>>>>> d501c479
 
   // const fetchMemories = useCallback(async (query: string) => {
   //   const response = await fetch(`/api/memories?${query}`);
   // }, []);
 
-<<<<<<< HEAD
   const _addSpace: typeof addSpace = async (...params) => {
     const { space: addedSpace, addedMemories } = (await addSpace(...params))!;
 
@@ -117,6 +102,8 @@
     ).map((m) => ({ ...m, space: addedSpace.id }));
 
     setCachedMemories((prev) => [...prev, ...cachedMemories]);
+
+    setFreeMemories(await fetchFreeMemories());
 
     return {
       space: addedSpace,
@@ -144,43 +131,6 @@
       addedToSpaces,
     };
   };
-=======
-	
-	const _addSpace: typeof addSpace = async (...params) => {
-		const { space: addedSpace, addedMemories } = (await addSpace(...params))!;
-
-		setSpaces(prev => [...prev, addedSpace])
-		const cachedMemories = (await fetchContentForSpace(addedSpace.id, {
-			offset: 0,
-			limit: 3
-		})).map(m => ({ ...m, space: addedSpace.id }))
-		
-		setCachedMemories(prev => [...prev, ...cachedMemories])
-
-		setFreeMemories(await fetchFreeMemories())
-		
-		return {
-			space: addedSpace, addedMemories
-		}
-	}
-
-	const _addMemory: typeof addMemory = async (...params) => {
-		const { memory: addedMemory, addedToSpaces } = (await addMemory(...params))!;
-
-		addedToSpaces.length > 0 ? setCachedMemories(prev => [
-			...prev,
-			...addedToSpaces.map(s => ({
-				...addedMemory,
-				space: s.spaceId
-			}))
-		]) : setFreeMemories(prev => [...prev, addedMemory])
-
-		return {
-			memory: addedMemory,
-			addedToSpaces
-		}
-	}
->>>>>>> d501c479
 
   return (
     <MemoryContext.Provider
