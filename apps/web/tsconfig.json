{
  "extends": "@repo/typescript-config/nextjs.json",
  "compilerOptions": {
    "plugins": [
      {
        "name": "next"
      }
    ],
    "paths": {
      "@/*": ["./*"]
    }
  },
  "include": [
    "cf-env.d.ts",
    "env.d.ts",
    "next.config.mjs",
    "**/*.ts",
    "**/*.tsx",
    ".next/types/**/*.ts",
    "../../packages/ui/",
<<<<<<< HEAD
    "../../packages/shared-types/utils.ts"
=======
    "./components"
>>>>>>> 87d85e29
  ],
  "exclude": ["node_modules/"]
}<|MERGE_RESOLUTION|>--- conflicted
+++ resolved
@@ -18,11 +18,8 @@
     "**/*.tsx",
     ".next/types/**/*.ts",
     "../../packages/ui/",
-<<<<<<< HEAD
-    "../../packages/shared-types/utils.ts"
-=======
+    "../../packages/shared-types/utils.ts",
     "./components"
->>>>>>> 87d85e29
   ],
   "exclude": ["node_modules/"]
 }